--- conflicted
+++ resolved
@@ -1861,14 +1861,9 @@
    <h3 class="heading settled" data-level="4.3" id="security-tampering"><span class="secno">4.3. </span><span class="content">Tampering</span><a class="self-link" href="#security-tampering"></a></h3>
    <p>There isn’t any built-in cryptographic guarantee that the OTP that is
 being handed back by this API hasn’t been tampered with. For example,
-<<<<<<< HEAD
 an attacker could send an <a data-link-type="dfn">origin-bound one-time code message</a> to the
 user’s phone with an arbitrary origin which the agent happilly passes
 back to the requesting call.</p>
-=======
-an attacker could send an SMS to the user’s phone with an arbitrary
-origin which the agent happily passes back to the requesting call.</p>
->>>>>>> 388b483e
    <div class="example" id="example-2de70cc1">
     <a class="self-link" href="#example-2de70cc1"></a> 
 <pre>Your verification code is: MUAHAHAHA
