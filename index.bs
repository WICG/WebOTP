--- conflicted
+++ resolved
@@ -449,14 +449,9 @@
 
 There isn't any built-in cryptographic guarantee that the OTP that is
 being handed back by this API hasn't been tampered with. For example,
-<<<<<<< HEAD
 an attacker could send an [=origin-bound one-time code message=] to the
 user's phone with an arbitrary origin which the agent happilly passes
 back to the requesting call.
-=======
-an attacker could send an SMS to the user's phone with an arbitrary
-origin which the agent happily passes back to the requesting call. 
->>>>>>> 388b483e
 
 <div class=example>
 ```
